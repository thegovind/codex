--- conflicted
+++ resolved
@@ -46,13 +46,6 @@
     "marked-terminal": "^7.3.0",
     "meow": "^13.2.0",
     "open": "^10.1.0",
-<<<<<<< HEAD
-    "openai": "^4.95.0",
-    "react": "^18.2.0",
-    "shell-quote": "^1.8.2",
-    "use-interval": "1.4.0",
-    "zod": "^3.22.4"
-=======
     "openai": "^4.95.1",
     "react": "^18.2.0",
     "shell-quote": "^1.8.2",
@@ -60,7 +53,6 @@
     "to-rotated": "^1.0.0",
     "use-interval": "1.4.0",
     "zod": "^3.24.3"
->>>>>>> 081786ea
   },
   "devDependencies": {
     "@eslint/js": "^9.22.0",
